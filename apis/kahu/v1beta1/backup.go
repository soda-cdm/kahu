--- conflicted
+++ resolved
@@ -42,10 +42,6 @@
 
 type BackupSpec struct {
 	// MetadataLocation is location where backup is going to be stored
-<<<<<<< HEAD
-	// +kubebuilder:validation:Required
-=======
->>>>>>> 29532079
 	// +required
 	MetadataLocation string `json:"metadataLocation"`
 
