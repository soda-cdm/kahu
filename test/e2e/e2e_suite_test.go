/*
Copyright 2022 The SODA Authors.

Licensed under the Apache License, Version 2.0 (the "License");
you may not use this file except in compliance with the License.
You may obtain a copy of the License at

    http://www.apache.org/licenses/LICENSE-2.0

Unless required by applicable law or agreed to in writing, software
distributed under the License is distributed on an "AS IS" BASIS,
WITHOUT WARRANTIES OR CONDITIONS OF ANY KIND, either express or implied.
See the License for the specific language governing permissions and
limitations under the License.
*/

package e2e_test

import (
	"testing"

	. "github.com/onsi/ginkgo/v2"
	. "github.com/onsi/gomega"
<<<<<<< HEAD

	_ "github.com/soda-cdm/kahu/test/e2e/deployment"
	_ "github.com/soda-cdm/kahu/test/e2e/nfs_provider"
=======
>>>>>>> 066292e9
)

func TestE2e(t *testing.T) {
	RegisterFailHandler(Fail)
	RunSpecs(t, "E2e Suite")
}<|MERGE_RESOLUTION|>--- conflicted
+++ resolved
@@ -21,12 +21,6 @@
 
 	. "github.com/onsi/ginkgo/v2"
 	. "github.com/onsi/gomega"
-<<<<<<< HEAD
-
-	_ "github.com/soda-cdm/kahu/test/e2e/deployment"
-	_ "github.com/soda-cdm/kahu/test/e2e/nfs_provider"
-=======
->>>>>>> 066292e9
 )
 
 func TestE2e(t *testing.T) {
