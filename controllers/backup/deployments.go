--- conflicted
+++ resolved
@@ -78,7 +78,6 @@
 		deploymentAllList = append(deploymentAllList, deployment.Name)
 	}
 
-<<<<<<< HEAD
 	deploymentAllList = utils.FindMatchedStrings(utils.Deployment, deploymentAllList, backup.Spec.IncludedResources,
 		backup.Spec.ExcludedResources)
 
@@ -92,36 +91,12 @@
 
 			// backup the volumespec releted object like, configmaps, secret, pvc and sc
 			err = c.GetVolumesSpec(deployment.Spec.Template.Spec, deployment.Namespace, backupClient)
-=======
-	deploymentAllList = utils.FindMatchedStrings("deployments", deploymentAllList, backup.Spec.IncludedResources,
-		backup.Spec.ExcludedResources)
-
-	for _, item := range dList.Items {
-		if utils.Contains(deploymentAllList, item.Name) {
-			err = c.GetDeploymentAndBackup(item.Name, item.Namespace, backupClient)
-			if err != nil {
-				return err
-			}
-			err = c.GetConfigMapUsedInDeployment(item, backupClient)
-			if err != nil {
-				return err
-			}
-			err = c.GetServiceAccountUsedInDeployment(item, backupClient)
->>>>>>> 60d10a2c
-			if err != nil {
-				return err
-			}
-
-<<<<<<< HEAD
+			if err != nil {
+				return err
+			}
+
 			// get service account relared objects
 			err = c.GetServiceAccountSpec(deployment.Spec.Template.Spec, deployment.Namespace, backupClient)
-=======
-func (c *controller) GetConfigMapUsedInDeployment(deployment v1.Deployment,
-	backupClient metaservice.MetaService_BackupClient) error {
-	for _, v := range deployment.Spec.Template.Spec.Volumes {
-		if v.ConfigMap != nil {
-			configMap, err := c.GetConfigMap(deployment.Namespace, v.ConfigMap.Name)
->>>>>>> 60d10a2c
 			if err != nil {
 				return err
 			}
@@ -129,25 +104,6 @@
 		}
 	}
 	return nil
-<<<<<<< HEAD
-=======
-
-}
-
-func (c *controller) GetServiceAccountUsedInDeployment(deployment v1.Deployment,
-	backupClient metaservice.MetaService_BackupClient) error {
-	saName := deployment.Spec.Template.Spec.ServiceAccountName
-
-	sa, err := c.GetServiceAccount(deployment.Namespace, saName)
-	if err != nil {
-		c.logger.Errorf("unable to get service account for name: %s", saName)
-		return err
-	}
-
-	c.backupSend(sa, saName, backupClient)
-
-	return nil
->>>>>>> 60d10a2c
 }
 
 func (c *controller) GetServiceAccount(namespace, name string) (*corev1.ServiceAccount, error) {
@@ -242,11 +198,7 @@
 		allPVCList = append(allPVCList, pvc.Name)
 	}
 
-<<<<<<< HEAD
 	allPVCList = utils.FindMatchedStrings(utils.Pvc, allPVCList, backup.Spec.IncludedResources,
-=======
-	allPVCList = utils.FindMatchedStrings("persistentvolumeclaims", allPVCList, backup.Spec.IncludedResources,
->>>>>>> 60d10a2c
 		backup.Spec.ExcludedResources)
 
 	for _, item := range allPVC.Items {
@@ -265,8 +217,6 @@
 	return nil
 }
 
-<<<<<<< HEAD
-=======
 func (c *controller) GetPVC(namespace, name string) (*corev1.PersistentVolumeClaim, error) {
 
 	k8sClient, err := kubernetes.NewForConfig(c.restClientconfig)
@@ -282,7 +232,6 @@
 	return pvc, err
 }
 
->>>>>>> 60d10a2c
 func (c *controller) getStorageClass(backup *PrepareBackup,
 	backupClient metaservice.MetaService_BackupClient) error {
 	c.logger.Infoln("starting collecting storageclass")
@@ -310,11 +259,7 @@
 		allSCList = append(allSCList, sc.Name)
 	}
 
-<<<<<<< HEAD
 	allSCList = utils.FindMatchedStrings(utils.Sc, allSCList, backup.Spec.IncludedResources,
-=======
-	allSCList = utils.FindMatchedStrings("storageclasses", allSCList, backup.Spec.IncludedResources,
->>>>>>> 60d10a2c
 		backup.Spec.ExcludedResources)
 
 	for _, item := range allSC.Items {
