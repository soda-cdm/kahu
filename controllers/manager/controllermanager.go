--- conflicted
+++ resolved
@@ -19,13 +19,8 @@
 import (
 	"context"
 	"fmt"
-<<<<<<< HEAD
-=======
-
-	"github.com/soda-cdm/kahu/controllers"
->>>>>>> 356f3307
-
-	log "github.com/sirupsen/logrus"
+	
+  log "github.com/sirupsen/logrus"
 	"k8s.io/apimachinery/pkg/runtime"
 	"k8s.io/client-go/kubernetes"
 	"k8s.io/client-go/rest"
